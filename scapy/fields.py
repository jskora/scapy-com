## This file is part of Scapy
## See http://www.secdev.org/projects/scapy for more informations
## Copyright (C) Philippe Biondi <phil@secdev.org>
## This program is published under a GPLv2 license

"""
Fields: basic data structures that make up parts of packets.
"""

import struct,copy,socket,time
from config import conf
from base_classes import BasePacket,Gen,Net
from volatile import *
from data import *
from utils import *


############
## Fields ##
############

class Field:
    """For more informations on how this work, please refer to
       http://www.secdev.org/projects/scapy/files/scapydoc.pdf
       chapter ``Adding a New Field''"""
    islist=0
    holds_packets=0
    def __init__(self, name, default, fmt="H"):
        self.name = name
        if fmt[0] in "@=<>!":
            self.fmt = fmt
        else:
            self.fmt = "!"+fmt
        self.default = self.any2i(None,default)
        self.sz = struct.calcsize(self.fmt)
        self.owners = []

    def register_owner(self, cls):
        self.owners.append(cls)

    def i2len(self, pkt, x):
        """Convert internal value to a length usable by a FieldLenField"""
        return self.sz
    def i2count(self, pkt, x):
        """Convert internal value to a number of elements usable by a FieldLenField.
        Always 1 except for list fields"""
        return 1
    def h2i(self, pkt, x):
        """Convert human value to internal value"""
        return x
    def i2h(self, pkt, x):
        """Convert internal value to human value"""
        return x
    def m2i(self, pkt, x):
        """Convert machine value to internal value"""
        return x
    def i2m(self, pkt, x):
        """Convert internal value to machine value"""
        if x is None:
            x = 0
        return x
    def any2i(self, pkt, x):
        """Try to understand the most input values possible and make an internal value from them"""
        return self.h2i(pkt, x)
    def i2repr(self, pkt, x):
        """Convert internal value to a nice representation"""
        return repr(self.i2h(pkt,x))
    def addfield(self, pkt, s, val):
        """Add an internal value  to a string"""
        return s+struct.pack(self.fmt, self.i2m(pkt,val))
    def getfield(self, pkt, s):
        """Extract an internal value from a string"""
        return s[self.sz:], self.m2i(pkt, struct.unpack(self.fmt, s[:self.sz])[0])
    def do_copy(self, x):
        if hasattr(x, "copy"):
            return x.copy()
        if type(x) is list:
            x = x[:]
            for i in xrange(len(x)):
                if isinstance(x[i], BasePacket):
                    x[i] = x[i].copy()
        return x
    def __repr__(self):
        return "<Field (%s).%s>" % (",".join(x.__name__ for x in self.owners),self.name)
    def copy(self):
        return copy.deepcopy(self)
    def randval(self):
        """Return a volatile object whose value is both random and suitable for this field"""
        fmtt = self.fmt[-1]
        if fmtt in "BHIQ":
            return {"B":RandByte,"H":RandShort,"I":RandInt, "Q":RandLong}[fmtt]()
        elif fmtt == "s":
            if self.fmt[0] in "0123456789":
                l = int(self.fmt[:-1])
            else:
                l = int(self.fmt[1:-1])
            return RandBin(l)
        else:
            warning("no random class for [%s] (fmt=%s)." % (self.name, self.fmt))
            

class Emph:
    fld = ""
    def __init__(self, fld):
        self.fld = fld
    def __getattr__(self, attr):
        return getattr(self.fld,attr)
    def __hash__(self):
        return hash(self.fld)
    def __eq__(self, other):
        return self.fld == other

class HiddenField:
    '''
    Takes a field fld (like Emph does), and does not display it in pkt.show().
    If defaultonly==True, it will show the field in pkt.show() only if it differs from the defined default value.
    Useful for hidding reserved fields in packets, and generally decluttering output, without reducing functionality.
    '''
    fld = ""
    def __init__(self, fld, defaultonly=False):
        self.fld = fld
        self.defaultonly = defaultonly
    def to_show(self,pkt):
        if (self.defaultonly == True) and (pkt.getfieldval(self.fld.name) != self.fld.default):
            return True
        return False
    def __getattr__(self, attr):
        return getattr(self.fld,attr)
    def __hash__(self):
        return hash(self.fld)
    def __eq__(self, other):
        return self.fld == other

class ActionField:
    _fld = None
    def __init__(self, fld, action_method, **kargs):
        self._fld = fld
        self._action_method = action_method
        self._privdata = kargs
    def any2i(self, pkt, val):
        getattr(pkt, self._action_method)(val, self._fld, **self._privdata)
        return getattr(self._fld, "any2i")(pkt, val)
    def __getattr__(self, attr):
        return getattr(self._fld,attr)

class ConditionalField:
    fld = None
    def __init__(self, fld, cond):
        self.fld = fld
        self.cond = cond
    def _evalcond(self,pkt):
        return self.cond(pkt)
    def i2len(self, pkt, val):
        if self._evalcond(pkt):
            return self.fld.i2len(pkt,val)
        else:
            return 0
    def getfield(self, pkt, s):
        if self._evalcond(pkt):
            return self.fld.getfield(pkt,s)
        else:
            return s,self.fld.default
    def addfield(self, pkt, s, val):
        if self._evalcond(pkt):
            return self.fld.addfield(pkt,s,val)
        else:
            return s
    def __getattr__(self, attr):
        return getattr(self.fld,attr)
        

class PadField:
    """Add bytes after the proxified field so that it ends at the specified
       alignment from its begining"""
    _fld = None
    def __init__(self, fld, align, padwith=None):
        self._fld = fld
        self._align = align
        self._padwith = padwith or ""

<<<<<<< HEAD
    def padlen(self, flen):
        return -flen%self._align

    def getfield(self, pkt, s):
        remain,val = self._fld.getfield(pkt,s)
        padlen = self.padlen(len(s)-len(remain))
        return remain[padlen:], val
=======
    def i2len(self, pkt, val):
        return len(self.addfield(pkt, "", val))

    def getfield(self, pkt, s):
        x = self._fld.getfield(pkt,s)
        padlen = ((self._align - ((len(s) - len(x[0])) % self._align)) % self._align)
        return x[0][padlen:], x[1]
>>>>>>> 2399463d

    def addfield(self, pkt, s, val):
        sval = self._fld.addfield(pkt, "", val)
        return s+sval+struct.pack("%is" % (self.padlen(len(sval))), self._padwith)
    
    def __getattr__(self, attr):
        return getattr(self._fld,attr)
        

class MACField(Field):
    def __init__(self, name, default):
        Field.__init__(self, name, default, "6s")
    def i2m(self, pkt, x):
        if x is None:
            return "\0\0\0\0\0\0"
        return mac2str(x)
    def m2i(self, pkt, x):
        return str2mac(x)
    def any2i(self, pkt, x):
        if type(x) is str and len(x) is 6:
            x = self.m2i(pkt, x)
        return x
    def i2repr(self, pkt, x):
        x = self.i2h(pkt, x)
        if self in conf.resolve:
            x = conf.manufdb._resolve_MAC(x)
        return x
    def randval(self):
        return RandMAC()


class IPField(Field):
    def __init__(self, name, default):
        if default == "":
            default = "0.0.0.0"
        Field.__init__(self, name, default, "4s")
    def h2i(self, pkt, x):
        if type(x) is str:
            try:
                inet_aton(x)
            except socket.error:
                x = Net(x)
        elif type(x) is list:
            x = [self.h2i(pkt, n) for n in x] 
        return x
    def resolve(self, x):
        x = str(x)
        if self in conf.resolve:
            try:
                ret = socket.gethostbyaddr(x)[0]
            except:
                pass
            else:
                if ret:
                    return ret
        return x
    def i2m(self, pkt, x):
        return inet_aton(str(x))
    def m2i(self, pkt, x):
        return inet_ntoa(x)
    def any2i(self, pkt, x):
        return self.h2i(pkt,x)
    def i2repr(self, pkt, x):
        return self.resolve(self.i2h(pkt, x))
    def randval(self):
        return RandIP()

class SourceIPField(IPField):
    def __init__(self, name, dstname):
        IPField.__init__(self, name, None)
        self.dstname = dstname
    def i2m(self, pkt, x):
        if x is None:
            iff,x,gw = pkt.route()
            if x is None:
                x = "0.0.0.0"
        return IPField.i2m(self, pkt, x)
    def i2h(self, pkt, x):
        if x is None:
            dst=getattr(pkt,self.dstname)
            if isinstance(dst,Gen):
                r = map(conf.route.route, dst)
                r.sort()
                if r[0] != r[-1]:
                    warning("More than one possible route for %s"%repr(dst))
                iff,x,gw = r[0]
            else:
                if type(dst) in (list,tuple):
                    d = str(dst[0])
                else:
                    d = str(dst)
                iff,x,gw = conf.route.route(d)
        return IPField.i2h(self, pkt, x)

    


class ByteField(Field):
    def __init__(self, name, default):
        Field.__init__(self, name, default, "B")
        
class SignedByteField(Field):
    def __init__(self, name, default):
        Field.__init__(self, name, default, "b")
    def randval(self):
        return RandSByte()

class XByteField(ByteField):
    def i2repr(self, pkt, x):
        return lhex(self.i2h(pkt, x))

class OByteField(ByteField):
    def i2repr(self, pkt, x):
        return "%03o"%self.i2h(pkt, x)

class ThreeBytesField(ByteField):
    def __init__(self, name, default):
        Field.__init__(self, name, default, "!I")
        self.sz = 3
    def addfield(self, pkt, s, val):
        return s+struct.pack(self.fmt, self.i2m(pkt,val))[1:4]
    def getfield(self, pkt, s):
        return  s[3:], self.m2i(pkt, struct.unpack(self.fmt, "\x00"+s[:3])[0])

class XThreeBytesField(ThreeBytesField,XByteField):
    def i2repr(self, pkt, x):
        return XByteField.i2repr(self, pkt, x)


class ShortField(Field):
    def __init__(self, name, default):
        Field.__init__(self, name, default, "H")

class SignedShortField(Field):
    def __init__(self, name, default):
        Field.__init__(self, name, default, "h")
    def randval(self):
        return RandSShort()

class LEShortField(Field):
    def __init__(self, name, default):
        Field.__init__(self, name, default, "<H")

class LESignedShortField(Field):
    def __init__(self, name, default):
        Field.__init__(self, name, default, "<h")
    def randval(self):
        return RandSShort()

class XShortField(ShortField):
    def i2repr(self, pkt, x):
        return lhex(self.i2h(pkt, x))

class XLEShortField(LEShortField,XShortField):
    def i2repr(self, pkt, x):
        return XShortField.i2repr(self, pkt, x)

class IntField(Field):
    def __init__(self, name, default):
        Field.__init__(self, name, default, "I")

class SignedIntField(Field):
    def __init__(self, name, default):
        Field.__init__(self, name, default, "i")
    def randval(self):
        return RandSInt()

class LEIntField(Field):
    def __init__(self, name, default):
        Field.__init__(self, name, default, "<I")

class LESignedIntField(Field):
    def __init__(self, name, default):
        Field.__init__(self, name, default, "<i")
    def randval(self):
        return RandSInt()

class XIntField(IntField):
    def i2repr(self, pkt, x):
        return lhex(self.i2h(pkt, x))

class XSignedIntField(SignedIntField,XIntField):
    def i2repr(self, pkt, x):
        return XIntField.i2repr(self, pkt, x)

class XLEIntField(LEIntField,XIntField):
    def i2repr(self, pkt, x):
        return XIntField.i2repr(self, pkt, x)

class XLESignedIntField(LESignedIntField,XIntField):
    def i2repr(self, pkt, x):
        return XIntField.i2repr(self, pkt, x)


class LongField(Field):
    def __init__(self, name, default):
        Field.__init__(self, name, default, "Q")

class SignedLongField(Field):
    def __init__(self, name, default):
        Field.__init__(self, name, default, "q")
    def randval(self):
        return RandSLong()

class XLongField(LongField):
    def i2repr(self, pkt, x):
        return lhex(self.i2h(pkt, x))

class IEEEFloatField(Field):
    def __init__(self, name, default):
        Field.__init__(self, name, default, "f")

class IEEEDoubleField(Field):
    def __init__(self, name, default):
        Field.__init__(self, name, default, "d")


class StrField(Field):
    def __init__(self, name, default, fmt="H", remain=0, codec=None):
        Field.__init__(self,name,default,fmt)
        self.remain = remain
        if codec is None:
            codec = "ascii"
        self.codec = codec
    def i2len(self, pkt, i):
        return len(self.i2m(pkt, i))
    def i2m(self, pkt, x):
        if x is None:
            x = ""
        if self.codec != "ascii" or isinstance(x, unicode):
#            try:
            x = unicode(x).encode(self.codec)
#            except:
#                warning("%s: error encoding to %s" % (self.name, self.codec))
#                x = ("A"*len(str(x))).encode(self.codec)
        else:
            x = str(x)
        return x
    def m2i(self, pkt, x):
        if self.codec != "ascii":
            x = x.decode(self.codec)
        return x
    def addfield(self, pkt, s, val):
        return s+self.i2m(pkt, val)
    def getfield(self, pkt, s):
        if self.remain:
            r = -self.remain
        else:
            r = len(s)
        i = ""
        while len(s[:r]):
            try: # for decoding
                i = self.m2i(pkt, s[:r])
                break
            except:
                pass
            r -= 1
        return s[r:],i
    def randval(self):
        if self.codec == "ascii":
            return RandBin(RandNum(0,1200))
        else:
            return RandString(RandNum(0,1200)) #XXX: need RandUnicode

class UTF8StrField(StrField):
    def __init__(self, name, default, remain=0):
        StrField.__init__(self, name, default, remain=remain, codec="utf-8")

class UTF16BEStrField(StrField):
    def __init__(self, name, default, remain=0):
        StrField.__init__(self, name, default, remain=remain, codec="utf-16-be")

class UTF16LEStrField(StrField):
    def __init__(self, name, default, remain=0):
        StrField.__init__(self, name, default, remain=remain, codec="utf-16-le")

class PacketField(StrField):
    holds_packets=1
    def __init__(self, name, default, cls, remain=0):
        StrField.__init__(self, name, default, remain=remain)
        self.cls = cls
    def i2m(self, pkt, i):
        return str(i)
    def m2i(self, pkt, m):
        return self.cls(m)
    def getfield(self, pkt, s):
        i = self.m2i(pkt, s)
        remain = ""
        pay = None
        if 'Padding' in i:
            pay = i['Padding']
        elif 'Raw' in i:
            pay = i['Raw']
        if pay and pay.underlayer:
            remain = str(pay)
            del(pay.underlayer.payload)
        return remain,i
    def randval(self):
        return packet.fuzz(self.cls())
    
class PacketLenField(PacketField):
    def __init__(self, name, default, cls, length_from=None):
        PacketField.__init__(self, name, default, cls)
        self.length_from = length_from
    def getfield(self, pkt, s):
        l = self.length_from(pkt)
        if l <= 0:
            return s,conf.raw_layer()
        try:
            i = self.m2i(pkt, s[:l])
        except Exception:
            if conf.debug_dissector:
                raise
            i = conf.raw_layer(load=s[:l])
        return s[l:],i


class PacketListField(PacketField):
    '''Holds a list of other packets
    
    >>> import scapy
    >>> class Inner(scapy.packet.Packet):
    ...     fields_desc = [
    ...         scapy.fields.IntField('value1', 23),
    ...         scapy.fields.IntField('value2', 42),
    ...     ]
    ...
    >>> class Outer(scapy.packet.Packet):
    ...     fields_desc = [
    ...         scapy.fields.LenField('len', None),
    ...         scapy.fields.IntField('value', 42),
    ...         scapy.fields.PacketListField('inners', None, Inner, 
    ...                      length_from = lambda pkt: pkt.len - 2 - 4),
    ...     ]
    ...
    >>> outer = Outer(str(Outer('babaar')) + 'AAAABBBB' + 'CCCCDDDD')
    >>> outer.haslayer(scapy.packet.Raw) == True
    False
    >>> len(outer.inners)
    2
    '''
    islist = 1
    def __init__(self, name, default, cls, count_from=None, length_from=None):
        if default is None:
            default = []  # Create a new list for each instance
        PacketField.__init__(self, name, default, cls)
        self.count_from = count_from
        self.length_from = length_from


    def any2i(self, pkt, x):
        if isinstance(x, BasePacket):
            return [x]
        elif type(x) in (list,tuple):
            return [(p if isinstance(p, BasePacket) else conf.raw_layer(str(p)))
                    for p in x]
        else:
            return [conf.raw_layer(str(x))]
    def i2count(self, pkt, val):
        if type(val) is list:
            return len(val)
        return 1
    def i2len(self, pkt, val):
        return sum( len(p) for p in val )
    def do_copy(self, x):
        return map(lambda p:p.copy(), x)
    def getfield(self, pkt, s):
        c = l = None
        if self.length_from is not None:
            l = self.length_from(pkt)
        elif self.count_from is not None:
            c = self.count_from(pkt)
            
        lst = []
        ret = ""
        remain = s
        if l is not None:
            if l <= 0:
                return s,[]
            remain,ret = s[:l],s[l:]
        while remain:
            if c is not None:
                if c <= 0:
                    break
                c -= 1
            try:
                p = self.m2i(pkt,remain)
            except Exception:
                if conf.debug_dissector:
                    raise
                p = conf.raw_layer(load=remain)
                remain = ""
            else:
                pay = None
                if 'Padding' in p:
                    pay = p['Padding']
                elif 'Raw' in p:
                    pay = p['Raw']
                if pay and pay.underlayer:
                    remain = str(pay)
                    pay.underlayer.remove_payload()
                else:
                    remain = ""
            lst.append(p)
        return remain+ret,lst
    def addfield(self, pkt, s, val):
        return s+"".join(map(str, val))
    def randval(self):
        return [packet.fuzz(self.cls())]

class OffsetPacketListField(PacketListField):
    def __init__(self, name, default, shift, offsets):
        PacketListField.__init__(self, name, default, conf.raw_layer)
        self.shift = shift
        self.offsets = offsets
    def getfield(self, pkt, s):
        chunks = sorted([(getattr(pkt,fld),cls) for fld,cls in self.offsets
                         if getattr(pkt,fld) != 0])
        lst = []
        last = 0
        for off,cls in chunks:
            off -= self.shift
            if last > off: # data overlaps, cannot add structure to packet list
                continue
            elif last < off: # extra data before offset
                lst.append(conf.raw_layer(s[last:off]))
            try:
                p = cls(s[off:])
            except Exception: # will be added as extra data instead
                if conf.debug_dissector:
                    raise
            else:
                if 'Padding' in p:
                    del(p['Padding'].underlayer.payload)
                lst.append(p)
                off += len(p)
            last = off
        if s[last:]: # extra data at end
            lst.append(conf.raw_layer(s[last:]))
        return "",lst


class StrFixedLenField(StrField):
    def __init__(self, name, default, length=None, length_from=None, codec=None):
        StrField.__init__(self, name, default, codec=codec)
        self.length_from  = length_from
        if length is not None:
            self.length_from = lambda pkt,length=length: length
    def i2len(self, pkt, i):
        l = self.length_from(pkt)
        if l <= 0:
            return 0
        return l
    def i2repr(self, pkt, v):
        if type(v) is str:
            v = v.rstrip("\0")
        return repr(v)
    def getfield(self, pkt, s):
        l = self.length_from(pkt)
        if l <= 0:
            return s,""
        return s[l:], self.m2i(pkt,s[:l])
    def addfield(self, pkt, s, val):
        l = self.length_from(pkt)
        if l <= 0:
            return s
        return s+struct.pack("%is"%l,self.i2m(pkt, val))
    def randval(self):
        try:
            l = self.length_from(None)
        except:
            l = RandNum(0,200)
        if self.codec == "ascii":
            return RandBin(l)
        else:
            return RandString(l) #XXX: need RandUnicode

class StrFixedLenEnumField(StrFixedLenField):
    def __init__(self, name, default, length=None, enum=None, length_from=None, codec=None):
        StrFixedLenField.__init__(self, name, default, length=length, length_from=length_from, codec=codec)
        self.enum = enum
    def i2repr(self, pkt, v):
        r = v.rstrip("\0")
        rr = repr(r)
        if v in self.enum:
            rr = "%s (%s)" % (rr, self.enum[v])
        elif r in self.enum:
            rr = "%s (%s)" % (rr, self.enum[r])
        return rr

class NetBIOSNameField(StrFixedLenField):
    def __init__(self, name, default, length=31):
        StrFixedLenField.__init__(self, name, default, length)
    def i2m(self, pkt, x):
        l = self.length_from(pkt)/2
        if x is None:
            x = ""
        x += " "*(l)
        x = x[:l]
        x = "".join(map(lambda x: chr(0x41+(ord(x)>>4))+chr(0x41+(ord(x)&0xf)), x))
        x = " "+x
        return x
    def m2i(self, pkt, x):
        x = x.strip("\x00").strip(" ")
        return "".join(map(lambda x,y: chr((((ord(x)-1)&0xf)<<4)+((ord(y)-1)&0xf)), x[::2],x[1::2]))

class StrLenField(StrField):
    def __init__(self, name, default, codec=None, fld=None, length_from=None):
        StrField.__init__(self, name, default, codec=codec)
        self.length_from = length_from
    def getfield(self, pkt, s):
        l = self.length_from(pkt)
        if l <= 0:
            return s,""
        return s[l:], self.m2i(pkt,s[:l])
    def randval(self):
        if self.codec == "ascii":
            return RandBin(RandNum(0,255))
        else:
            return RandString(RandNum(0,255)) #XXX: need RandUnicode

class FieldListField(Field):
    islist=1
    def __init__(self, name, default, field, length_from=None, count_from=None):
        if default is None:
            default = []  # Create a new list for each instance
        Field.__init__(self, name, default)
        self.count_from = count_from
        self.length_from = length_from
        self.field = field            


    def i2repr(self, pkt, val):
        if type(val) is list:
            vl = [self.field.i2repr(pkt, v) for v in val]
            l = ", ".join(vl)
            return "[%s]" % l
        return repr(val)

    def i2count(self, pkt, val):
        if type(val) is list:
            return len(val)
        return 1
    def i2len(self, pkt, val):
        return len(self.addfield(pkt, "", val)) # in case of bad value
    
    def i2m(self, pkt, val):
        if val is None:
            val = []
        return val
    def any2i(self, pkt, x):
        if type(x) is not list:
            return [x]
        else:
            return x
    def addfield(self, pkt, s, val):
        val = self.i2m(pkt, val)
        for v in val:
            try:
                s = self.field.addfield(pkt, s, v)
            except:
                warning("%s: Invalid list entry %r" % (self.name, v))
                s += str(v)
        return s
    def getfield(self, pkt, s):
        c = l = None
        if self.length_from is not None:
            l = self.length_from(pkt)
        elif self.count_from is not None:
            c = self.count_from(pkt)

        val = []
        ret=""
        if l is not None:
            if l <= 0:
                return s,""
            s,ret = s[:l],s[l:]
            
        while s:
            if c is not None:
                if c <= 0:
                    break
                c -= 1
            try:
                s,v = self.field.getfield(pkt, s)
            except:
                warning("%s: Invalid or truncated data %r" % (self.name, s))
                s,v = "",s
            val.append(v)
        return s+ret, val
    def randval(self):
        return [self.field.randval()]

class FieldLenField(Field):
    def __init__(self, name, default,  length_of=None, fmt = "H", count_of=None, adjust=lambda pkt,x:x, fld=None):
        Field.__init__(self, name, default, fmt)
        self.length_of=length_of
        self.count_of=count_of
        self.adjust=adjust
        if fld is not None:
#            FIELD_LENGTH_MANAGEMENT_DEPRECATION(self.__class__.__name__)
            self.length_of = fld
    def i2m(self, pkt, x):
        if x is None:
            if self.length_of is not None:
                f = pkt.getfieldlen(self.length_of)
            else:
                f = pkt.getfieldcount(self.count_of)
            x = self.adjust(pkt,f)
        return x
        
class FieldThreeBytesLenField(ByteField):
    def __init__(self, name, default, length_of=None, count_of=None, adjust=lambda pkt,x:x, fld=None):
        Field.__init__(self, name, default, "!I")
        self.sz = 3
        self.length_of=length_of
        self.count_of=count_of
        self.adjust=adjust
        if fld is not None:
#            FIELD_LENGTH_MANAGEMENT_DEPRECATION(self.__class__.__name__)
            self.length_of = fld
    def addfield(self, pkt, s, val):
        return s+struct.pack(self.fmt, self.i2m(pkt,val))[1:4]
    def getfield(self, pkt, s):
        return  s[3:], self.m2i(pkt, struct.unpack(self.fmt, "\x00"+s[:3])[0])
    def i2m(self, pkt, x):
        if x is None:
            if self.length_of is not None:
                f = pkt.getfieldlen(self.length_of)
            else:
                f = pkt.getfieldcount(self.count_of)
            x = self.adjust(pkt,f)
        return x

class StrNullField(StrField):
    def i2len(self, pkt, i):
        return len(self.i2m(pkt, i)+self.i2m(pkt,"\x00"))
    def addfield(self, pkt, s, val):
        return s+self.i2m(pkt, val)+self.i2m(pkt,"\x00")
    def getfield(self, pkt, s):
        s2 = s
        i = ""
        while s2:
            try: # for decoding
                i = self.m2i(pkt, s2)
                break
            except:
                pass
            s2 = s2[:-1]
        l = i.find("\x00")
        if l < 0: #XXX: \x00 not found
            return "",s
        l = len(self.i2m(pkt, i[:l]))
        n = len(self.i2m(pkt, "\x00"))
        return s[l+n:],self.m2i(pkt, s[:l])
    def randval(self):
        if self.codec == "ascii":
            return RandTermString(RandNum(0,1200),"\x00")
        else:
            return "" #XXX: RandTermUnicode possible?

class StrStopField(StrField):
    def __init__(self, name, default, stop, additional=0):
        StrField.__init__(self, name, default)
        self.stop=stop
        self.additional=additional
    def getfield(self, pkt, s):
        l = s.find(self.stop)
        if l < 0:
            return "",s
#            raise Scapy_Exception,"StrStopField: stop value [%s] not found" %stop
        l += len(self.stop)+self.additional
        return s[l:],s[:l]
    def randval(self):
        return RandTermString(RandNum(0,1200),self.stop)

class LenField(Field):
    '''Field representing the length of the payload in a Big Endian short.
    
    >>> from scapy.packet import Packet
    >>> class Foo(Packet):
    ...     fields_desc = [
    ...         LenField('length', None),
    ...     ]
    ...
    >>> p = Foo()/'some payload'
    >>> p.length
    
    >>> str(p)
    '\\x00\\x0csome payload'
    >>> len(str(p)) == 2 + len('some payload')
    True
    >>> ord(str(p)[0])<<8
    0
    >>> ord(str(p)[1])
    12
    >>> (ord(str(p)[0])<<8) + ord(str(p)[1]) == len('some payload')
    True
    '''
    def i2m(self, pkt, x):
        if x is None:
            x = len(pkt.payload)
        return x

class ByteLenField(LenField):
    '''Field representing the length of the payload of the packet in one byte
    
    >>> from scapy.packet import Packet
    >>> class Foo(Packet):
    ...     fields_desc = [
    ...         ByteLenField('length', None),
    ...     ]
    ...
    >>> p = Foo()/'some payload'
    >>> p.default_fields
    {'length': None}
    >>> p.length
    
    >>> [hex(ord(x)) for x in str(p)]
    ['0xc', '0x73', '0x6f', '0x6d', '0x65', '0x20', '0x70', '0x61', '0x79', '0x6c', '0x6f', '0x61', '0x64']
    >>> str(p)
    '\\x0csome payload'
    >>> len(str(p)) == 1 + len('some payload')
    True
    >>> ord(str(p)[0]) == len('some payload')
    True
    '''
    def __init__(self, name, default):
        LenField.__init__(self, name, default, fmt="B")

class ShortLenField(LenField):
    '''Just another name for LenField to be more explicit about its size'''
    pass
class LEShortLenField(LenField):
    '''Same as LenField but Little Endian'''
    def __init__(self, name, default):
        LenField.__init__(self, name, default, fmt="<H")

class IntLenField(LenField):
    def __init__(self, name, default):
        LenField.__init__(self, name, default, fmt="I")

class LEIntLenField(LenField):
    def __init__(self, name, default):
        LenField.__init__(self, name, default, fmt="<I")


class BCDFloatField(Field):
    def i2m(self, pkt, x):
        return int(256*x)
    def m2i(self, pkt, x):
        return x/256.0

class BitField(Field):
    def __init__(self, name, default, size):
        Field.__init__(self, name, default)
        self.rev = size < 0 
        self.size = abs(size)
        self.sz = float(self.size)/8
    def reverse(self, val):
        if self.size == 16:
            val = socket.ntohs(val)
        elif self.size == 32:
            val = socket.ntohl(val)
        return val
        
    def addfield(self, pkt, s, val):
        val = self.i2m(pkt, val)
        if type(s) is tuple:
            s,bitsdone,v = s
        else:
            bitsdone = 0
            v = 0
        if self.rev:
            val = self.reverse(val)
        v <<= self.size
        v |= val & ((1L<<self.size) - 1)
        bitsdone += self.size
        while bitsdone >= 8:
            bitsdone -= 8
            s = s+struct.pack("!B", v >> bitsdone)
            v &= (1L<<bitsdone)-1
        if bitsdone:
            return s,bitsdone,v
        else:
            return s
    def getfield(self, pkt, s):
        if type(s) is tuple:
            s,bn = s
        else:
            bn = 0
        # we don't want to process all the string
        nb_bytes = (self.size+bn-1)/8 + 1
        w = s[:nb_bytes]

        # split the substring byte by byte
        bytes = struct.unpack('!%dB' % nb_bytes , w)

        b = 0L
        for c in range(nb_bytes):
            b |= long(bytes[c]) << (nb_bytes-c-1)*8

        # get rid of high order bits
        b &= (1L << (nb_bytes*8-bn)) - 1

        # remove low order bits
        b = b >> (nb_bytes*8 - self.size - bn)

        if self.rev:
            b = self.reverse(b)

        bn += self.size
        s = s[bn/8:]
        bn = bn%8
        b = self.m2i(pkt, b)
        if type(b) is long:
            b = int(b)
        if bn:
            return (s,bn),b
        else:
            return s,b
    def randval(self):
        return RandNum(0,2**self.size-1)

class LEBitField(BitField):
    """
    BitField variation for byte-aligned fields in LE packets.
    Do not use this on partial-byte fields, multiples of 8 bits only!
    """
    def i2m(self, pkt, x):
        return self._swap_endian(x, self.size)
    def m2i(self, pkt, x):
        return self._swap_endian(x, self.size)
    @staticmethod
    def _swap_endian(x, size):
        if size % 8 != 0 or size/8 < 2:
            return x
        bytes = [(x >> n*8) & 0xFF for n in range(size/8)[::-1]]
        return sum([b << i*8 for i,b in enumerate(bytes)])


class BitFieldLenField(BitField):
    def __init__(self, name, default, size, length_of=None, count_of=None, adjust=lambda pkt,x:x):
        BitField.__init__(self, name, default, size)
        self.length_of=length_of
        self.count_of=count_of
        self.adjust=adjust
    def i2m(self, pkt, x):
        return FieldLenField.i2m.im_func(self, pkt, x)


class XBitField(BitField):
    def i2repr(self, pkt, x):
        return lhex(self.i2h(pkt,x))


class EnumField(Field):
    def __init__(self, name, default, enum, fmt = "H"):
        i2s = self.i2s = {}
        s2i = self.s2i = {}
        if isinstance(enum, (list, tuple)):
            keys = xrange(len(enum))
        else:
            keys = enum.keys()
        if filter(lambda x: type(x) is str, keys):
            i2s,s2i = s2i,i2s
        for k in keys:
            i2s[k] = enum[k]
            s2i[enum[k]] = k
        Field.__init__(self, name, default, fmt)
    def any2i_one(self, pkt, x):
        if type(x) is str:
            x = self.s2i[x]
        return x
    def i2repr_one(self, pkt, x):
        if self not in conf.noenum and not isinstance(x,VolatileValue) and x in self.i2s:
            return self.i2s[x]
        return repr(x)
    
    def any2i(self, pkt, x):
        if type(x) is list:
            return map(lambda z,pkt=pkt:self.any2i_one(pkt,z), x)
        else:
            return self.any2i_one(pkt,x)        
    def i2repr(self, pkt, x):
        if type(x) is list:
            return map(lambda z,pkt=pkt:self.i2repr_one(pkt,z), x)
        else:
            return self.i2repr_one(pkt,x)

class XEnumField(Field):
    def i2repr_one(self, pkt, x):
        if self not in conf.noenum and not isinstance(x,VolatileValue) and x in self.i2s:
            return self.i2s[x]
        return lhex(x)

class CharEnumField(EnumField):
    def __init__(self, name, default, enum, fmt = "1s"):
        EnumField.__init__(self, name, default, enum, fmt)
        k = self.i2s.keys()
        if k and len(k[0]) != 1:
            self.i2s,self.s2i = self.s2i,self.i2s
    def any2i_one(self, pkt, x):
        if len(x) != 1:
            x = self.s2i[x]
        return x

class BitEnumField(BitField,EnumField):
    def __init__(self, name, default, size, enum):
        EnumField.__init__(self, name, default, enum)
        BitField.__init__(self, name, default, size)
    def any2i(self, pkt, x):
        return EnumField.any2i(self, pkt, x)
    def i2repr(self, pkt, x):
        return EnumField.i2repr(self, pkt, x)

class ByteEnumField(EnumField):
    def __init__(self, name, default, enum):
        EnumField.__init__(self, name, default, enum, "B")

class XByteEnumField(ByteEnumField,XEnumField):
    def i2repr_one(self, pkt, x):
        return XEnumField.i2repr_one(self, pkt, x)

class ShortEnumField(EnumField):
    def __init__(self, name, default, enum):
        EnumField.__init__(self, name, default, enum, "H")

class LEShortEnumField(EnumField):
    def __init__(self, name, default, enum):
        EnumField.__init__(self, name, default, enum, "<H")

class XShortEnumField(ShortEnumField,XEnumField):
    def i2repr_one(self, pkt, x):
        return XEnumField.i2repr_one(self, pkt, x)

class XLEShortEnumField(LEShortEnumField,XEnumField):
    def i2repr_one(self, pkt, x):
        return XEnumField.i2repr_one(self, pkt, x)

class IntEnumField(EnumField):
    def __init__(self, name, default, enum):
        EnumField.__init__(self, name, default, enum, "I")

class SignedIntEnumField(EnumField):
    def __init__(self, name, default, enum):
        EnumField.__init__(self, name, default, enum, "i")
    def randval(self):
        return RandSInt()

class LEIntEnumField(EnumField):
    def __init__(self, name, default, enum):
        EnumField.__init__(self, name, default, enum, "<I")

class XIntEnumField(IntEnumField,XEnumField):
    def i2repr_one(self, pkt, x):
        return XEnumField.i2repr_one(self, pkt, x)

class XLEIntEnumField(LEIntEnumField,XEnumField):
    def i2repr_one(self, pkt, x):
        return XEnumField.i2repr_one(self, pkt, x)

class MultiEnumField(EnumField):
    def __init__(self, name, default, enum, depends_on, fmt = "H"):
        
        self.depends_on = depends_on
        self.i2s_multi = enum
        self.s2i_multi = {}
        self.s2i_all = {}
        for m in enum:
            self.s2i_multi[m] = s2i = {}
            for k,v in enum[m].iteritems():
                s2i[v] = k
                self.s2i_all[v] = k
        Field.__init__(self, name, default, fmt)
    def any2i_one(self, pkt, x):
        if type (x) is str:
            v = self.depends_on(pkt)
            if v in self.s2i_multi:
                s2i = self.s2i_multi[v]
                if x in s2i:
                    return s2i[x]
            return self.s2i_all[x]
        return x
    def i2repr_one(self, pkt, x):
        if isinstance(x,VolatileValue):
            return repr(x)
        v = self.depends_on(pkt)
        if not isinstance(v,VolatileValue) and v in self.i2s_multi:
            return self.i2s_multi[v].get(x,x)
        return repr(x)

class BitMultiEnumField(BitField,MultiEnumField):
    def __init__(self, name, default, size, enum, depends_on):
        MultiEnumField.__init__(self, name, default, enum, depends_on)
        BitField.__init__(self, name, default, size)
    def any2i(self, pkt, x):
        return MultiEnumField.any2i(self, pkt, x)
    def i2repr(self, pkt, x):
        return MultiEnumField.i2repr(self, pkt, x)


# Little endian long field
class LELongField(Field):
    def __init__(self, name, default):
        Field.__init__(self, name, default, "<Q")

class LESignedLongField(Field):
    def __init__(self, name, default):
        Field.__init__(self, name, default, "<q")
    def randval(self):
        return RandSLong()

# Little endian fixed length field
class LEFieldLenField(FieldLenField):
    def __init__(self, name, default,  length_of=None, fmt = "<H", count_of=None, adjust=lambda pkt,x:x, fld=None):
        FieldLenField.__init__(self, name, default, length_of=length_of, fmt=fmt, fld=fld, adjust=adjust)


class FlagsField(BitField):
    def __init__(self, name, default, size, names):
        s = abs(size)
        names = names[:s]
        l = len(names)
        self.multi = type(names) is list
        if self.multi:
            names += [""]*(s-l)
            for i in range(s):
                if not names[i]:
                    names[i] = "res%i"%i
            self.names = map(lambda x:[x], names)
        else:
            names += "?"*(s-l)
            self.names = names
        BitField.__init__(self, name, default, size)
    def any2i(self, pkt, x):
        if type(x) is str:
            if self.multi:
                x = map(lambda y:[y], x.split("+"))
            y = 0
            for i in x:
                y |= 1 << self.names.index(i)
            x = y
        return x
    def i2repr(self, pkt, x):
        if type(x) is list or type(x) is tuple:
            return repr(x)
        if self.multi:
            r = []
        else:
            r = ""
        i=0
        while x:
            if x & 1:
                r += self.names[i]
            i += 1
            x >>= 1
        if self.multi:
            r = "+".join(r)
        return r

class LEFlagsField(FlagsField,LEBitField):
    def i2m(self, pkt, x):
        return LEBitField.i2m(self, pkt, x)
    def m2i(self, pkt, x):
        return LEBitField.m2i(self, pkt, x)


class FixedPointField(BitField):
    def __init__(self, name, default, size, frac_bits=16):
        self.frac_bits = frac_bits
        BitField.__init__(self, name, default, size)

    def i2m(self, pkt, val):
        if val is None:
            return val
        val = float(val)
        ival = int(val)
        fract = int( (val-ival) * 2**self.frac_bits )
        return (ival << self.frac_bits) | fract

    def m2i(self, pkt, val):
        int_part = val >> self.frac_bits
        frac_part = val & (1L << self.frac_bits) - 1
        frac_part /= 2.0**self.frac_bits
        return int_part+frac_part
    def randval(self):
        return RandFloat(max=2**(self.size-self.frac_bits)-1)


class UTCTimeField(IntField):
    def __init__(self, name, default, epoch=time.gmtime(0), strf="%a, %d %b %Y %H:%M:%S +0000"):
        IntField.__init__(self, name, default)
        self.epoch = epoch
        self.delta = time.mktime(epoch) - time.mktime(time.gmtime(0))
        self.strf = strf
    def i2repr(self, pkt, x):
        if x is None:
            x = 0
        x = int(x) + self.delta
        t = time.strftime(self.strf, time.gmtime(x))
        return "%s (%d)" % (t, x)

class LETimeField(UTCTimeField,LEIntField):
    def __init__(self, name, default, epoch=time.gmtime(0), strf="%a, %d %b %Y %H:%M:%S +0000"):
        LEIntField.__init__(self, name, default)
        self.epoch = epoch
        self.delta = time.mktime(epoch) - time.mktime(time.gmtime(0))
        self.strf = strf



import packet

if __name__ == '__main__':
    import doctest
    sys.exit(doctest.testmod())<|MERGE_RESOLUTION|>--- conflicted
+++ resolved
@@ -178,7 +178,9 @@
         self._align = align
         self._padwith = padwith or ""
 
-<<<<<<< HEAD
+    def i2len(self, pkt, val):
+        return len(self.addfield(pkt, "", val))
+
     def padlen(self, flen):
         return -flen%self._align
 
@@ -186,15 +188,6 @@
         remain,val = self._fld.getfield(pkt,s)
         padlen = self.padlen(len(s)-len(remain))
         return remain[padlen:], val
-=======
-    def i2len(self, pkt, val):
-        return len(self.addfield(pkt, "", val))
-
-    def getfield(self, pkt, s):
-        x = self._fld.getfield(pkt,s)
-        padlen = ((self._align - ((len(s) - len(x[0])) % self._align)) % self._align)
-        return x[0][padlen:], x[1]
->>>>>>> 2399463d
 
     def addfield(self, pkt, s, val):
         sval = self._fld.addfield(pkt, "", val)
