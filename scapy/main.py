## This file is part of Scapy
## See http://www.secdev.org/projects/scapy for more informations
## Copyright (C) Philippe Biondi <phil@secdev.org>
## This program is published under a GPLv2 license

"""
Main module for interactive startup.
"""

from __future__ import generators
<<<<<<< HEAD
import os,sys
import glob
=======
import os,sys,types,gzip,cPickle
>>>>>>> a365ebd6
import __builtin__
from error import *
import utils
from packet import Packet
from base_classes import Packet_metaclass
    

def _probe_config_file(cf):
    cf_path = os.path.join(os.path.expanduser("~"), cf)
    try:
        os.stat(cf_path)
    except OSError:
        return None
    else:
        return cf_path

def _read_config_file(cf):
    log_loading.debug("Loading config file [%s]" % cf)
    try:
        execfile(cf)
    except IOError,e:
        log_loading.warning("Cannot read config file [%s] [%s]" % (cf,e))
    except Exception,e:
        log_loading.exception("Error during evaluation of config file [%s]" % cf)
        

DEFAULT_PRESTART_FILE = _probe_config_file(".scapy_prestart.py")
DEFAULT_STARTUP_FILE = _probe_config_file(".scapy_startup.py")

def _usage():
    print """Usage: scapy.py [-s sessionfile] [-c new_startup_file] [-p new_prestart_file] [-C] [-P]
    -C: do not read startup file
    -P: do not read pre-startup file"""
    sys.exit(0)


from config import conf
from themes import DefaultTheme, ColorOnBlackTheme


######################
## Extension system ##
######################


def _load(module):
    try:
        mod = __import__(module,globals(),locals(),".")
        __builtin__.__dict__.update(mod.__dict__)
    except Exception,e:
        log_interactive.error(e)
        
def load_module(name):
    _load("scapy.modules."+name)

def load_layer(name):
    _load("scapy.layers."+name)

def load_contrib(name):
    _load("scapy.contrib."+name)

def list_contrib(name=None):
    if name is None:
        name="*.py"
    elif "*" not in name and "?" not in name and not name.endswith(".py"):
        name += ".py"
    name = os.path.join(os.path.dirname(__file__), "contrib", name)
    for f in glob.glob(name):
        mod = os.path.basename(f)
        if mod.startswith("__"):
            continue
        if mod.endswith(".py"):
            mod = mod[:-3]
        desc = { "description":"-", "status":"?", "name":mod }
        for l in open(f):
            p = l.find("scapy.contrib.")
            if p >= 0:
                p += 14
                q = l.find("=", p)
                key = l[p:q].strip()
                value = l[q+1:].strip()
                desc[key] = value
        print "%(name)-20s: %(description)-40s status=%(status)s" % desc

                        


    

##############################
## Session saving/restoring ##
##############################


def save_session(fname=None, session=None, pickleProto=-1):
    if fname is None:
        fname = conf.session
        if not fname:
            conf.session = fname = utils.get_temp_file(keep=True)
            log_interactive.info("Use [%s] as session file" % fname)
    if session is None:
        session = __builtin__.__dict__["scapy_session"]

    to_be_saved = session.copy()
        
    if to_be_saved.has_key("__builtins__"):
        del(to_be_saved["__builtins__"])

    for k in to_be_saved.keys():
        if type(to_be_saved[k]) in [types.TypeType, types.ClassType, types.ModuleType]:
            log_interactive.error("[%s] (%s) can't be saved." % (k, type(to_be_saved[k])))
            del(to_be_saved[k])

    try:
        os.rename(fname, fname+".bak")
    except OSError:
        pass
    f=gzip.open(fname,"wb")
    cPickle.dump(to_be_saved, f, pickleProto)
    f.close()

def load_session(fname=None):
    if fname is None:
        fname = conf.session
    try:
        s = cPickle.load(gzip.open(fname,"rb"))
    except IOError:
        s = cPickle.load(open(fname,"rb"))
    scapy_session = __builtin__.__dict__["scapy_session"]
    scapy_session.clear()
    scapy_session.update(s)

def update_session(fname=None):
    if fname is None:
        fname = conf.session
    try:
        s = cPickle.load(gzip.open(fname,"rb"))
    except IOError:
        s = cPickle.load(open(fname,"rb"))
    scapy_session = __builtin__.__dict__["scapy_session"]
    scapy_session.update(s)


################
##### Main #####
################

def scapy_delete_temp_files():
    for f in conf.temp_files:
        try:
            os.unlink(f)
        except:
            pass

def scapy_write_history_file(readline):
    if conf.histfile:
        try:
            readline.write_history_file(conf.histfile)
        except IOError,e:
            try:
                warning("Could not write history to [%s]\n\t (%s)" % (conf.histfile,e))
                tmp = utils.get_temp_file(keep=True)
                readline.write_history_file(tmp)
                warning("Wrote history to [%s]" % tmp)
            except:
                warning("Cound not write history to [%s]. Discarded" % tmp)


def interact(mydict=None,argv=None,mybanner=None,loglevel=20):
    global session
    import code,sys,cPickle,os,getopt,re
    from config import conf
    conf.interactive = True
    if loglevel is not None:
        conf.logLevel=loglevel

    the_banner = "Welcome to Scapy (%s)"
    if mybanner is not None:
        the_banner += "\n"
        the_banner += mybanner

    if argv is None:
        argv = sys.argv

    import atexit
    try:
        import rlcompleter,readline
    except ImportError:
        log_loading.info("Can't load Python libreadline or completer")
        READLINE=0
    else:
        READLINE=1
        class ScapyCompleter(rlcompleter.Completer):
            def global_matches(self, text):
                matches = []
                n = len(text)
                for lst in [dir(__builtin__), session.keys()]:
                    for word in lst:
                        if word[:n] == text and word != "__builtins__":
                            matches.append(word)
                return matches
        
    
            def attr_matches(self, text):
                m = re.match(r"(\w+(\.\w+)*)\.(\w*)", text)
                if not m:
                    return
                expr, attr = m.group(1, 3)
                try:
                    object = eval(expr)
                except:
                    object = eval(expr, session)
                if isinstance(object, Packet) or isinstance(object, Packet_metaclass):
                    words = filter(lambda x: x[0]!="_",dir(object))
                    words += [x.name for x in object.fields_desc]
                else:
                    words = dir(object)
                    if hasattr( object,"__class__" ):
                        words = words + rlcompleter.get_class_members(object.__class__)
                matches = []
                n = len(attr)
                for word in words:
                    if word[:n] == attr and word != "__builtins__":
                        matches.append("%s.%s" % (expr, word))
                return matches
    
        readline.set_completer(ScapyCompleter().complete)
        readline.parse_and_bind("C-o: operate-and-get-next")
        readline.parse_and_bind("tab: complete")
    
    
    session=None
    session_name=""
    STARTUP_FILE = DEFAULT_STARTUP_FILE
    PRESTART_FILE = DEFAULT_PRESTART_FILE


    iface = None
    try:
        opts=getopt.getopt(argv[1:], "hs:Cc:Pp:d")
        for opt, parm in opts[0]:
            if opt == "-h":
                _usage()
            elif opt == "-s":
                session_name = parm
            elif opt == "-c":
                STARTUP_FILE = parm
            elif opt == "-C":
                STARTUP_FILE = None
            elif opt == "-p":
                PRESTART_FILE = parm
            elif opt == "-P":
                PRESTART_FILE = None
            elif opt == "-d":
                conf.logLevel = max(1,conf.logLevel-10)
        
        if len(opts[1]) > 0:
            raise getopt.GetoptError("Too many parameters : [%s]" % " ".join(opts[1]))


    except getopt.GetoptError, msg:
        log_loading.error(msg)
        sys.exit(1)

    if PRESTART_FILE:
        _read_config_file(PRESTART_FILE)

    scapy_builtins = __import__("all",globals(),locals(),".").__dict__
    __builtin__.__dict__.update(scapy_builtins)
    globkeys = scapy_builtins.keys()
    globkeys.append("scapy_session")
    scapy_builtins=None # XXX replace with "with" statement
    if mydict is not None:
        __builtin__.__dict__.update(mydict)
        globkeys += mydict.keys()
    

    if utils.WINDOWS:
        conf.color_theme = ColorOnBlackTheme()
    else:
        conf.color_theme = DefaultTheme()
    if STARTUP_FILE:
        _read_config_file(STARTUP_FILE)
        
    if session_name:
        try:
            os.stat(session_name)
        except OSError:
            log_loading.info("New session [%s]" % session_name)
        else:
            try:
                try:
                    session = cPickle.load(gzip.open(session_name,"rb"))
                except IOError:
                    session = cPickle.load(open(session_name,"rb"))
                log_loading.info("Using session [%s]" % session_name)
            except EOFError:
                log_loading.error("Error opening session [%s]" % session_name)
            except AttributeError:
                log_loading.error("Error opening session [%s]. Attribute missing" %  session_name)

        if session:
            if "conf" in session:
                conf.configure(session["conf"])
                session["conf"] = conf
        else:
            conf.session = session_name
            session={"conf":conf}
            
    else:
        session={"conf": conf}

    __builtin__.__dict__["scapy_session"] = session


    if READLINE:
        if conf.histfile:
            try:
                readline.read_history_file(conf.histfile)
            except IOError:
                pass
        atexit.register(scapy_write_history_file,readline)
    
    atexit.register(scapy_delete_temp_files)
    
    IPYTHON=False
    if conf.interactive_shell.lower() == "ipython":
        try:
            import IPython
            IPYTHON=True
        except ImportError, e:
            log_loading.warning("IPython not available. Using standard Python shell instead.")
            IPYTHON=False
        
    if IPYTHON:
        banner = the_banner % (conf.version) + " using IPython %s" % IPython.__version__
        args = ['']  # IPython command line args (will be seen as sys.argv)
        ipshell = IPython.Shell.IPShellEmbed(args, banner = banner)
        ipshell(local_ns=session)
    else:
        code.interact(banner = the_banner % (conf.version),
                      local=session, readfunc=conf.readfunc)

    if conf.session:
        save_session(conf.session, session)


    for k in globkeys:
        try:
            del(__builtin__.__dict__[k])
        except:
            pass

if __name__ == "__main__":
    interact()<|MERGE_RESOLUTION|>--- conflicted
+++ resolved
@@ -8,12 +8,7 @@
 """
 
 from __future__ import generators
-<<<<<<< HEAD
-import os,sys
-import glob
-=======
-import os,sys,types,gzip,cPickle
->>>>>>> a365ebd6
+import os,sys,types,gzip,cPickle,glob
 import __builtin__
 from error import *
 import utils
