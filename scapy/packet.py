--- conflicted
+++ resolved
@@ -7,15 +7,12 @@
 Packet class. Binding mechanism. fuzz() method.
 """
 
-<<<<<<< HEAD
 import copy
 import itertools
 import os
+import subprocess
 import time
 
-=======
-import time,itertools,os,copy,subprocess
->>>>>>> 635d4937
 from fields import StrField,ConditionalField,Emph,PacketListField
 from config import conf
 from base_classes import BasePacket,Gen,SetGen,Packet_metaclass
