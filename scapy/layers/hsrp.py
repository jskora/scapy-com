## This file is part of Scapy
## See http://www.secdev.org/projects/scapy for more informations
## Copyright (C) Philippe Biondi <phil@secdev.org>
## This program is published under a GPLv2 license

"""
HSRP (Hot Standby Router Protocol): proprietary redundancy protocol for Cisco routers.
"""

from scapy.fields import *
from scapy.packet import *
from scapy.layers.inet import UDP

hsrp_opcodes = { 0:"hello",
                 1:"coup",
                 2:"resign",
                 3:"advertise" }

hsrp_states = {  0:"initial",
                 1:"learn",
                 2:"listen",
                 4:"speak",
                 8:"standby",
                16:"active" }

class HSRP(Packet): # RFC 2281
    name = "HSRP"
    fields_desc = [
        ByteField("version", 0),
<<<<<<< HEAD
        ByteEnumField("opcode", 0, { 0:"Hello", 1:"Coup", 2:"Resign", 3:"Advertise"}),
        ByteEnumField("state", 16, { 0:"Initial", 1:"Learn", 2:"Listen", 4:"Speak", 8:"Standby", 16:"Active"}),
=======
        ByteEnumField("opcode", 0, hsrp_opcodes),
        ByteEnumField("state", 16, hsrp_states),
>>>>>>> 2399463d
        ByteField("hellotime", 3),
        ByteField("holdtime", 10),
        ByteField("priority", 120),
        ByteField("group", 1),
        ByteField("reserved", 0),
        StrFixedLenField("auth","cisco",8),
        IPField("virtualIP","192.168.1.1") ]
    overload_fields = {UDP: {"sport": 1985, "dport": 1985 }}

class HSRPAdvertisement(Packet): # undocumented
    name = "HSRP Advertisement"
    fields_desc = [
        ByteField("version", 0),
        ByteEnumField("opcode", 3, hsrp_opcodes),
        ShortEnumField("type", 1, {1:"if-state", 2:"ip-redundancy"}),
        FieldLenField("length", None, length_of="reserved2",
                      fmt="!H", adjust = lambda pkt,x: x+10),
        ByteEnumField("state", 2, {0:"dormant", 1:"passive", 2:"active"}),
        ByteField("reserved", 0),
        ShortField("activegroups", 0),
        ShortField("passivegroups", 1),
        StrLenField("reserved2", "", length_from = lambda pkt: pkt.length-10) ]
    overload_fields = {UDP: {"sport": 1985, "dport": 1985 }}

def _hsrp_dispatcher(x, *args, **kargs):
    cls = Raw
    if len(x) >= 2:
        if ord(x[0]) == 0 and ord(x[1]) == 3:
            cls = HSRPAdvertisement
        else:
            cls = HSRP
    try:
        pkt = cls(x, *args, **kargs)
    except:
        pkt = Raw(x)
    return pkt

bind_bottom_up(UDP, _hsrp_dispatcher, { "dport": 1985 })
bind_bottom_up(UDP, _hsrp_dispatcher, { "sport": 1985 })<|MERGE_RESOLUTION|>--- conflicted
+++ resolved
@@ -27,13 +27,8 @@
     name = "HSRP"
     fields_desc = [
         ByteField("version", 0),
-<<<<<<< HEAD
-        ByteEnumField("opcode", 0, { 0:"Hello", 1:"Coup", 2:"Resign", 3:"Advertise"}),
-        ByteEnumField("state", 16, { 0:"Initial", 1:"Learn", 2:"Listen", 4:"Speak", 8:"Standby", 16:"Active"}),
-=======
         ByteEnumField("opcode", 0, hsrp_opcodes),
         ByteEnumField("state", 16, hsrp_states),
->>>>>>> 2399463d
         ByteField("hellotime", 3),
         ByteField("holdtime", 10),
         ByteField("priority", 120),
