--- conflicted
+++ resolved
@@ -10,13 +10,8 @@
 import socket,time
 from config import conf
 from data import *
-<<<<<<< HEAD
-from scapy.error import warning
-from scapy.packet import Padding
-=======
 from scapy.error import warning,log_runtime
 from packet import NoPayload,Padding
->>>>>>> 2399463d
 
 class _SuperSocket_metaclass(type):
     def __repr__(self):
